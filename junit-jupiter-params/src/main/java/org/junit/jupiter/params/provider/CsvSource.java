/*
 * Copyright 2015-2018 the original author or authors.
 *
 * All rights reserved. This program and the accompanying materials are
 * made available under the terms of the Eclipse Public License v2.0 which
 * accompanies this distribution and is available at
 *
 * http://www.eclipse.org/legal/epl-v20.html
 */

package org.junit.jupiter.params.provider;

import static org.apiguardian.api.API.Status.EXPERIMENTAL;

import java.lang.annotation.Documented;
import java.lang.annotation.ElementType;
import java.lang.annotation.Retention;
import java.lang.annotation.RetentionPolicy;
import java.lang.annotation.Target;

import org.apiguardian.api.API;

/**
 * {@code @CsvSource} is an {@link ArgumentsSource} which reads
 * comma-separated values (CSV) from one or more supplied
 * {@linkplain #value CSV lines}.
 *
 * <p>The supplied values will be provided as arguments to the
 * annotated {@code @ParameterizedTest} method.
 *
 * @since 5.0
 * @see CsvFileSource
 * @see org.junit.jupiter.params.provider.ArgumentsSource
 * @see org.junit.jupiter.params.ParameterizedTest
 */
@Target({ ElementType.ANNOTATION_TYPE, ElementType.METHOD })
@Retention(RetentionPolicy.RUNTIME)
@Documented
@API(status = EXPERIMENTAL, since = "5.0")
@ArgumentsSource(CsvArgumentsProvider.class)
public @interface CsvSource {

	/**
	 * The CSV lines to use as source of arguments; must not be empty.
	 *
	 * <p>Each value corresponds to a line in a CSV file and will be split using
<<<<<<< HEAD
	 * the specified {@link #delimiter}.
=======
	 * the specified {@link #delimiter delimiter}.
>>>>>>> 85b9cf8d
	 */
	String[] value();

	/**
<<<<<<< HEAD
	 * The column delimiter to use when reading the
	 * {@linkplain #value() values}.
=======
	 * The column delimiter to use when reading the {@linkplain #value lines}.
>>>>>>> 85b9cf8d
	 *
	 * <p>Defaults to {@code ','}.
	 */
	char delimiter() default ',';

}<|MERGE_RESOLUTION|>--- conflicted
+++ resolved
@@ -44,21 +44,14 @@
 	 * The CSV lines to use as source of arguments; must not be empty.
 	 *
 	 * <p>Each value corresponds to a line in a CSV file and will be split using
-<<<<<<< HEAD
-	 * the specified {@link #delimiter}.
-=======
 	 * the specified {@link #delimiter delimiter}.
->>>>>>> 85b9cf8d
 	 */
 	String[] value();
 
 	/**
-<<<<<<< HEAD
-	 * The column delimiter to use when reading the
-	 * {@linkplain #value() values}.
-=======
 	 * The column delimiter to use when reading the {@linkplain #value lines}.
->>>>>>> 85b9cf8d
+	 *
+	 * <p>Defaults to {@code ','}.
 	 *
 	 * <p>Defaults to {@code ','}.
 	 */
