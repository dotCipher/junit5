--- conflicted
+++ resolved
@@ -24,11 +24,7 @@
 jmhVersion          = 1.21
 junit4Version       = 4.12
 log4jVersion        = 2.11.0
-<<<<<<< HEAD
-mockitoVersion      = 2.19.0
-=======
 mockitoVersion      = 2.21.0
->>>>>>> 85b9cf8d
 ota4jVersion        = 1.1.0
 surefireVersion     = 2.22.0
 
