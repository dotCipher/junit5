--- conflicted
+++ resolved
@@ -28,13 +28,9 @@
 
 	private TestDescriptor parent;
 
-<<<<<<< HEAD
-	private final Set<TestDescriptor> children = new LinkedHashSet<>();
-=======
 	private TestSource source;
 
-	private final Set<AbstractTestDescriptor> children = new LinkedHashSet<>();
->>>>>>> 5f85ec2c
+	private final Set<TestDescriptor> children = new LinkedHashSet<>();
 
 	protected AbstractTestDescriptor(String uniqueId) {
 		Preconditions.notBlank(uniqueId, "uniqueId must not be null or empty");
@@ -86,18 +82,14 @@
 		this.children.add(child);
 	}
 
-<<<<<<< HEAD
 	@Override
 	public final Set<TestDescriptor> getChildren() {
-=======
+		return Collections.unmodifiableSet(this.children);
+	}
+
 	protected final void setSource(TestSource source) {
 		Preconditions.notNull(source, "test source must not be null");
 		this.source = source;
-	}
-
-	public final Set<AbstractTestDescriptor> getChildren() {
->>>>>>> 5f85ec2c
-		return this.children;
 	}
 
 	@Override
