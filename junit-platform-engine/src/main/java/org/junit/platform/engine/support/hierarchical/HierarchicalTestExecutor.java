--- conflicted
+++ resolved
@@ -15,7 +15,6 @@
 
 import java.util.ArrayList;
 import java.util.List;
-
 import java.util.Map;
 import java.util.concurrent.ConcurrentHashMap;
 import java.util.concurrent.Future;
@@ -61,18 +60,10 @@
 	}
 
 	void execute() {
-<<<<<<< HEAD
 		waitFor(executorService.submit(toTestTask(this.rootTestDescriptor, this.rootContext)));
 	}
 
-	private void execute(TestDescriptor testDescriptor, C parentContext) {
-		Node<C> node = asNode(testDescriptor);
-=======
-		new NodeExecutor(this.rootTestDescriptor).execute(this.rootContext, new ExecutionTracker());
-	}
-
 	class NodeExecutor {
->>>>>>> ec954439
 
 		private final TestDescriptor testDescriptor;
 		private final Node<C> node;
@@ -86,14 +77,13 @@
 			node = asNode(testDescriptor);
 		}
 
-		void execute(C parentContext, ExecutionTracker tracker) {
-			tracker.markExecuted(testDescriptor);
+		void execute(C parentContext) {
 			prepare(parentContext);
 			if (executionErrors.isEmpty()) {
 				checkWhetherSkipped();
 			}
 			if (executionErrors.isEmpty() && !skipResult.isSkipped()) {
-				executeRecursively(tracker);
+				executeRecursively();
 			}
 			if (context != null) {
 				cleanUp();
@@ -119,22 +109,27 @@
 			}
 		}
 
-		private void executeRecursively(ExecutionTracker tracker) {
+		private void executeRecursively() {
 			listener.executionStarted(testDescriptor);
 
 			executionResult = singleTestExecutor.executeSafely(() -> {
 				try {
 					context = node.before(context);
 
+					Map<TestDescriptor, Future<?>> futures = new ConcurrentHashMap<>();
+
 					context = node.execute(context, dynamicTestDescriptor -> {
 						listener.dynamicTestRegistered(dynamicTestDescriptor);
-						new NodeExecutor(dynamicTestDescriptor).execute(context, tracker);
+						TestTask<C> testTask = toTestTask(dynamicTestDescriptor, context);
+						futures.put(dynamicTestDescriptor, executorService.submit(testTask));
 					});
 
 					// @formatter:off
+					testDescriptor.getChildren()
+							.forEach(child -> futures.computeIfAbsent(child, d -> executorService.submit(toTestTask(child, context))));
 					testDescriptor.getChildren().stream()
-							.filter(child -> !tracker.wasAlreadyExecuted(child))
-							.forEach(child -> new NodeExecutor(child).execute(context, tracker));
+							.map(futures::get)
+							.forEach(HierarchicalTestExecutor::waitFor);
 					// @formatter:on
 				}
 				finally {
@@ -145,29 +140,7 @@
 
 		private void cleanUp() {
 			try {
-<<<<<<< HEAD
-				context = node.before(context);
-
-				Map<TestDescriptor, Future<?>> futures = new ConcurrentHashMap<>();
-
-				C contextForDynamicChildren = context;
-				context = node.execute(context, dynamicTestDescriptor -> {
-					this.listener.dynamicTestRegistered(dynamicTestDescriptor);
-					futures.put(dynamicTestDescriptor,
-						executorService.submit(toTestTask(dynamicTestDescriptor, contextForDynamicChildren)));
-				});
-
-				C contextForStaticChildren = context;
-				// @formatter:off
-				testDescriptor.getChildren()
-						.forEach(child -> futures.computeIfAbsent(child, d -> executorService.submit(toTestTask(child, contextForStaticChildren))));
-				testDescriptor.getChildren().stream()
-						.map(futures::get)
-						.forEach(this::waitFor);
-				// @formatter:on
-=======
 				node.cleanUp(context);
->>>>>>> ec954439
 			}
 			catch (Throwable t) {
 				addExecutionError(t);
@@ -214,7 +187,7 @@
 		}
 	}
 
-	private void waitFor(Future<?> future) {
+	private static void waitFor(Future<?> future) {
 		try {
 			future.get();
 		}
@@ -259,7 +232,7 @@
 
 		@Override
 		public void execute() {
-			HierarchicalTestExecutor.this.execute(testDescriptor, context);
+			new NodeExecutor(this.testDescriptor).execute(this.context);
 		}
 	}
 }