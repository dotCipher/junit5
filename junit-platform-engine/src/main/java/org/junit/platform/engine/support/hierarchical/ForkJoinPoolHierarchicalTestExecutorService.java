/*
 * Copyright 2015-2018 the original author or authors.
 *
 * All rights reserved. This program and the accompanying materials are
 * made available under the terms of the Eclipse Public License v2.0 which
 * accompanies this distribution and is available at
 *
 * http://www.eclipse.org/legal/epl-v20.html
 */

package org.junit.platform.engine.support.hierarchical;

import static java.util.concurrent.CompletableFuture.completedFuture;
import static java.util.concurrent.ForkJoinPool.defaultForkJoinWorkerThreadFactory;
import static org.apiguardian.api.API.Status.EXPERIMENTAL;
import static org.junit.platform.engine.support.hierarchical.Node.ExecutionMode.CONCURRENT;

import java.lang.Thread.UncaughtExceptionHandler;
import java.lang.reflect.Constructor;
import java.util.Deque;
import java.util.LinkedList;
import java.util.List;
import java.util.concurrent.ForkJoinPool;
import java.util.concurrent.ForkJoinPool.ForkJoinWorkerThreadFactory;
import java.util.concurrent.ForkJoinTask;
import java.util.concurrent.Future;
import java.util.concurrent.RecursiveAction;
import java.util.concurrent.TimeUnit;
import java.util.function.Predicate;

import org.apiguardian.api.API;
import org.junit.platform.commons.logging.LoggerFactory;
import org.junit.platform.commons.util.ExceptionUtils;
import org.junit.platform.engine.ConfigurationParameters;

/**
 * A {@link ForkJoinPool}-based
 * {@linkplain HierarchicalTestExecutorService executor service} that executes
 * {@linkplain TestTask test tasks} with the configured parallelism.
 *
 * @see ForkJoinPool
 * @see DefaultParallelExecutionConfigurationStrategy
 * @since 1.3
 */
@API(status = EXPERIMENTAL, since = "1.3")
public class ForkJoinPoolHierarchicalTestExecutorService implements HierarchicalTestExecutorService {

	private final ForkJoinPool forkJoinPool;
	private final int parallelism;

	/**
	 * Create a new {@code ForkJoinPoolHierarchicalTestExecutorService} based on
	 * the supplied {@link ConfigurationParameters}.
	 *
	 * @see DefaultParallelExecutionConfigurationStrategy
	 */
	public ForkJoinPoolHierarchicalTestExecutorService(ConfigurationParameters configurationParameters) {
		forkJoinPool = createForkJoinPool(configurationParameters);
<<<<<<< HEAD
		LoggerFactory.getLogger(getClass()) //
				.config(() -> "Using ForkJoinPool with parallelism of " + forkJoinPool.getParallelism());
=======
		parallelism = forkJoinPool.getParallelism();
		LoggerFactory.getLogger(getClass()).config(() -> "Using ForkJoinPool with parallelism of " + parallelism);
>>>>>>> 85b9cf8d
	}

	private ForkJoinPool createForkJoinPool(ConfigurationParameters configurationParameters) {
		ParallelExecutionConfigurationStrategy strategy = DefaultParallelExecutionConfigurationStrategy.getStrategy(
			configurationParameters);
		ParallelExecutionConfiguration configuration = strategy.createConfiguration(configurationParameters);
		try {
			// Try to use constructor available in Java >= 9
			Constructor<ForkJoinPool> constructor = ForkJoinPool.class.getDeclaredConstructor(Integer.TYPE,
				ForkJoinWorkerThreadFactory.class, UncaughtExceptionHandler.class, Boolean.TYPE, Integer.TYPE,
				Integer.TYPE, Integer.TYPE, Predicate.class, Long.TYPE, TimeUnit.class);
			return constructor.newInstance(configuration.getParallelism(), defaultForkJoinWorkerThreadFactory, null,
				false, configuration.getCorePoolSize(), configuration.getMaxPoolSize(),
				configuration.getMinimumRunnable(), null, configuration.getKeepAliveSeconds(), TimeUnit.SECONDS);
		}
		catch (Exception e) {
			// Fallback for Java 8
			return new ForkJoinPool(configuration.getParallelism());
		}
	}

	@Override
	public Future<Void> submit(TestTask testTask) {
		ExclusiveTask exclusiveTask = new ExclusiveTask(testTask);
		if (!isAlreadyRunningInForkJoinPool()) {
			// ensure we're running inside the ForkJoinPool so we
			// can use ForkJoinTask API in invokeAll etc.
			return forkJoinPool.submit(exclusiveTask);
		}
<<<<<<< HEAD
		// limit the amount of queued work so we don't consume dynamic tests too eagerly
		if (testTask.getExecutionMode() == CONCURRENT && ForkJoinTask.getSurplusQueuedTaskCount() < 1) {
=======
		// Limit the amount of queued work so we don't consume dynamic tests too eagerly
		// by forking only if the current worker thread's queue length is below the
		// desired parallelism. This optimistically assumes that the already queued tasks
		// can be stolen by other workers and the new task requires about the same
		// execution time as the already queued tasks. If the other workers are busy,
		// the parallelism is already at its desired level. If all already queued tasks
		// can be stolen by otherwise idle workers and the new task takes significantly
		// longer, parallelism will drop. However, that only happens if the enclosing test
		// task is the only one remaining which should rarely be the case.
		if (testTask.getExecutionMode() == CONCURRENT && ForkJoinTask.getSurplusQueuedTaskCount() < parallelism) {
>>>>>>> 85b9cf8d
			return exclusiveTask.fork();
		}
		exclusiveTask.compute();
		return completedFuture(null);
	}

	private boolean isAlreadyRunningInForkJoinPool() {
		return ForkJoinTask.getPool() == forkJoinPool;
	}

	@Override
	public void invokeAll(List<? extends TestTask> tasks) {
		if (tasks.size() == 1) {
			new ExclusiveTask(tasks.get(0)).compute();
			return;
		}
		Deque<ExclusiveTask> nonConcurrentTasks = new LinkedList<>();
		Deque<ExclusiveTask> concurrentTasksInReverseOrder = new LinkedList<>();
		forkConcurrentTasks(tasks, nonConcurrentTasks, concurrentTasksInReverseOrder);
		executeNonConcurrentTasks(nonConcurrentTasks);
		joinConcurrentTasksInReverseOrderToEnableWorkStealing(concurrentTasksInReverseOrder);
	}

	private void forkConcurrentTasks(List<? extends TestTask> tasks, Deque<ExclusiveTask> nonConcurrentTasks,
			Deque<ExclusiveTask> concurrentTasksInReverseOrder) {
		for (TestTask testTask : tasks) {
			ExclusiveTask exclusiveTask = new ExclusiveTask(testTask);
			if (testTask.getExecutionMode() == CONCURRENT) {
				exclusiveTask.fork();
				concurrentTasksInReverseOrder.addFirst(exclusiveTask);
			}
			else {
				nonConcurrentTasks.add(exclusiveTask);
			}
		}
	}

	private void executeNonConcurrentTasks(Deque<ExclusiveTask> nonConcurrentTasks) {
		for (ExclusiveTask task : nonConcurrentTasks) {
			task.compute();
		}
	}

	private void joinConcurrentTasksInReverseOrderToEnableWorkStealing(
			Deque<ExclusiveTask> concurrentTasksInReverseOrder) {
		for (ExclusiveTask forkedTask : concurrentTasksInReverseOrder) {
			forkedTask.join();
		}
	}

	@Override
	public void close() {
		forkJoinPool.shutdownNow();
	}

	// this class cannot not be serialized because TestTask is not Serializable
	@SuppressWarnings("serial")
	static class ExclusiveTask extends RecursiveAction {

		private final TestTask testTask;

		ExclusiveTask(TestTask testTask) {
			this.testTask = testTask;
		}

		@SuppressWarnings("try")
		@Override
		public void compute() {
			try (ResourceLock lock = testTask.getResourceLock().acquire()) {
				testTask.execute();
			}
			catch (InterruptedException e) {
				ExceptionUtils.throwAsUncheckedException(e);
			}
		}

	}

}<|MERGE_RESOLUTION|>--- conflicted
+++ resolved
@@ -56,13 +56,8 @@
 	 */
 	public ForkJoinPoolHierarchicalTestExecutorService(ConfigurationParameters configurationParameters) {
 		forkJoinPool = createForkJoinPool(configurationParameters);
-<<<<<<< HEAD
-		LoggerFactory.getLogger(getClass()) //
-				.config(() -> "Using ForkJoinPool with parallelism of " + forkJoinPool.getParallelism());
-=======
 		parallelism = forkJoinPool.getParallelism();
 		LoggerFactory.getLogger(getClass()).config(() -> "Using ForkJoinPool with parallelism of " + parallelism);
->>>>>>> 85b9cf8d
 	}
 
 	private ForkJoinPool createForkJoinPool(ConfigurationParameters configurationParameters) {
@@ -92,10 +87,6 @@
 			// can use ForkJoinTask API in invokeAll etc.
 			return forkJoinPool.submit(exclusiveTask);
 		}
-<<<<<<< HEAD
-		// limit the amount of queued work so we don't consume dynamic tests too eagerly
-		if (testTask.getExecutionMode() == CONCURRENT && ForkJoinTask.getSurplusQueuedTaskCount() < 1) {
-=======
 		// Limit the amount of queued work so we don't consume dynamic tests too eagerly
 		// by forking only if the current worker thread's queue length is below the
 		// desired parallelism. This optimistically assumes that the already queued tasks
@@ -106,7 +97,6 @@
 		// longer, parallelism will drop. However, that only happens if the enclosing test
 		// task is the only one remaining which should rarely be the case.
 		if (testTask.getExecutionMode() == CONCURRENT && ForkJoinTask.getSurplusQueuedTaskCount() < parallelism) {
->>>>>>> 85b9cf8d
 			return exclusiveTask.fork();
 		}
 		exclusiveTask.compute();
